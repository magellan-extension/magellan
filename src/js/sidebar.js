/**
 * @fileoverview Sidebar UI and Interaction Logic for Magellan
 * @description Manages the main user interface, chat interactions, and page content processing.
 * This module handles:
 * - Chat interface and conversation history
 * - Page content extraction and processing
 * - Citation management and navigation
 * - UI state and rendering
 * - Settings and preferences
 *
 * @requires chrome.storage API
 * @requires chrome.scripting API
 * @requires chrome.tabs API
 * @requires GoogleGenAI class
 */

/** @constant {string} Storage key for the API key in Chrome's local storage */
const API_KEY_STORAGE_KEY = "magellan_gemini_api_key";

/** @constant {string} Storage key for the search mode setting */
const SEARCH_MODE_STORAGE_KEY = "magellan_search_mode";

/** @constant {string} Storage key for the general knowledge setting */
const GENERAL_KNOWLEDGE_STORAGE_KEY = "magellan_use_general_knowledge";

/** @type {GoogleGenAI|null} Instance of the Google AI client */
let ai = null;

/**
 * @typedef {Object} CitedSentence
 * @property {string} text - The text content of the cited sentence
 * @property {string} elementId - Unique identifier for the DOM element
 * @property {number} index - Index in the citations list
 */

/**
 * @typedef {Object} ChatMessage
 * @property {string} role - 'user' or 'assistant'
 * @property {string} content - The text of the message
 * @property {Array<CitedSentence>} [citations] - Citations for an assistant message
 * @property {boolean} [isExternalSource] - True if the answer is from general knowledge
 * @property {boolean} [gkPrompted] - True if the "prompt with GK" has been clicked for this message
 */

/**
 * @typedef {Object} TabState
 * @property {Array<ChatMessage>} chatHistory - Chat conversation history
 * @property {Array<CitedSentence>} citedSentences - Sentences cited from the page
 * @property {number} currentCitedSentenceIndex - Current citation being viewed
 * @property {string} status - Current status ('idle', 'searching', 'error')
 * @property {string} errorMessage - Error message if status is 'error'
 * @property {string} fullPageTextContent - Extracted text content from the page
 * @property {Array<Object>} pageIdentifiedElements - Elements identified in the page
 */

/** @type {Object.<number, TabState>} State management for each tab */
const tabStates = {};

/** @type {number|null} ID of the currently active tab */
let currentActiveTabId = null;

/**
 * Initializes the AI client with the stored API key
 * @async
 * @function
 * @throws {Error} If API key is missing or invalid
 *
 * @example
 * await initializeAI();
 * // AI client is ready to use
 */
async function initializeAI() {
  const result = await chrome.storage.local.get([API_KEY_STORAGE_KEY]);
  if (!result[API_KEY_STORAGE_KEY]) {
    window.location.href = "../html/api-key.html";
    return;
  }
  try {
    ai = new GoogleGenAI({ apiKey: result[API_KEY_STORAGE_KEY] });
  } catch (error) {
    console.error("Failed to initialize AI:", error);
    window.location.href = "../html/api-key.html";
  }
}

/**
 * Creates initial state for a new tab
 * @returns {TabState} Initial tab state
 */
function createInitialTabState() {
  return {
    chatHistory: [],
    citedSentences: [],
    currentCitedSentenceIndex: -1,
    status: "idle",
    errorMessage: "",
    fullPageTextContent: "",
    pageIdentifiedElements: [],
  };
}

/**
 * Initializes or refreshes the extension for the active tab
 * @async
 * @function
 *
 * This function:
 * 1. Gets the current active tab
 * 2. Creates or retrieves tab state
 * 3. Extracts page content if needed
 * 4. Updates the UI
 */
async function initializeOrRefreshForActiveTab() {
  chrome.tabs.query({ active: true, currentWindow: true }, (tabs) => {
    if (tabs.length === 0) {
      updateStatus("No active tab found.", "error");
      const searchButton = document.getElementById("searchButton");
      if (searchButton) searchButton.disabled = true;
      return;
    }
    const activeTab = tabs[0];
    currentActiveTabId = activeTab.id;

    if (!tabStates[currentActiveTabId]) {
      tabStates[currentActiveTabId] = createInitialTabState();
    }
    renderPopupUI();
  });
}

// Initialize the extension when the page loads
document.addEventListener("DOMContentLoaded", async () => {
  await initializeAI();
  initializeOrRefreshForActiveTab();

  const searchButton = document.getElementById("searchButton");
  const searchQueryEl = document.getElementById("searchQuery");
  const nextMatchButton = document.getElementById("nextMatch");
  const prevMatchButton = document.getElementById("prevMatch");
  const highlightsToggle = document.getElementById("highlightsToggle");

  // --- Settings Dropdown Elements ---
  const settingsButton = document.getElementById("settingsButton");
  const settingsDropdown = document.getElementById("settingsDropdown");
  const toggleHighlightsDropdownItem = document.getElementById(
    "toggleHighlightsDropdownItem"
  );
  const clearChatDropdownItem = document.getElementById(
    "clearChatDropdownItem"
  );
  const changeApiKeyDropdownItem = document.getElementById(
    "changeApiKeyDropdownItem"
  );

  // Initialize search mode from storage
  chrome.storage.local.get([SEARCH_MODE_STORAGE_KEY], (result) => {
    if (result[SEARCH_MODE_STORAGE_KEY] === undefined) {
      chrome.storage.local.set({ [SEARCH_MODE_STORAGE_KEY]: "blended" });
      document.querySelector(
        'input[name="searchMode"][value="blended"]'
      ).checked = true;
    } else {
      document.querySelector(
        `input[name="searchMode"][value="${result[SEARCH_MODE_STORAGE_KEY]}"]`
      ).checked = true;
    }
    updateSearchQueryPlaceholder(result[SEARCH_MODE_STORAGE_KEY] || "blended");
    updateSearchModeTitle(result[SEARCH_MODE_STORAGE_KEY] || "blended");
  });

  // Add event listeners for search mode change
  document.querySelectorAll('input[name="searchMode"]').forEach((radio) => {
    radio.addEventListener("change", () => {
      if (radio.checked) {
        chrome.storage.local.set({ [SEARCH_MODE_STORAGE_KEY]: radio.value });
        updateSearchQueryPlaceholder(radio.value);
        updateSearchModeTitle(radio.value);

        if (searchModeTitle && searchModeContent) {
          searchModeTitle.classList.add("collapsed");
          searchModeContent.classList.add("collapsed");
          chrome.storage.local.set({ searchModeCollapsed: true });
        }
      }
    });
  });

  // Search Mode Collapse/Expand Functionality
  const searchModeHeader = document.getElementById("searchModeHeader");
  const searchModeTitle = document.getElementById("searchModeTitle");
  const searchModeContent = document.getElementById("searchModeContent");

  if (searchModeHeader && searchModeTitle && searchModeContent) {
    chrome.storage.local.get(["searchModeCollapsed"], (result) => {
      const searchModeIsCollapsed = result.searchModeCollapsed === true;
      if (searchModeIsCollapsed) {
        searchModeTitle.classList.add("collapsed");
        searchModeContent.classList.add("collapsed");
      } else {
        searchModeTitle.classList.remove("collapsed");
        searchModeContent.classList.remove("collapsed");
      }
    });

    searchModeHeader.addEventListener("click", () => {
      const isCurrentlyCollapsed =
        searchModeTitle.classList.contains("collapsed");
      searchModeTitle.classList.toggle("collapsed", !isCurrentlyCollapsed);
      searchModeContent.classList.toggle("collapsed", !isCurrentlyCollapsed);
      chrome.storage.local.set({ searchModeCollapsed: !isCurrentlyCollapsed });
    });
  }

  /**
   * Updates the placeholder text of the search query input field
   * @function
   * @param {string} mode - The current search mode (unused in current implementation)
   */
  function updateSearchQueryPlaceholder(mode) {
    const searchQueryEl = document.getElementById("searchQuery");
    if (searchQueryEl) {
      searchQueryEl.placeholder = "Ask a question...";
    }
  }

  /**
   * Updates the search mode dropdown title to show the current mode
   * @function
   * @param {string} mode - The current search mode ('page', 'blended', or 'general')
   *
   * @example
   * updateSearchModeTitle('page'); // Shows "Search Mode: Page Context"
   * updateSearchModeTitle('blended'); // Shows "Search Mode: Blended"
   * updateSearchModeTitle('general'); // Shows "Search Mode: Gen. Knowledge"
   */
  function updateSearchModeTitle(mode) {
    const searchModeTitle = document.getElementById("searchModeTitle");
    if (searchModeTitle) {
      const modeLabels = {
        page: "Page Context",
        blended: "Blended",
        general: "Gen. Knowledge",
      };
      const label = modeLabels[mode] || "Blended";
      searchModeTitle.innerHTML = `
        <svg viewBox="0 0 24 24" fill="none" xmlns="http://www.w3.org/2000/svg">
          <path d="M21 21l-6-6m2-5a7 7 0 11-14 0 7 7 0 0114 0z" stroke="currentColor" stroke-width="2" stroke-linecap="round" stroke-linejoin="round"/>
        </svg>
        Search Mode: ${label}
        <svg class="collapse-icon" viewBox="0 0 24 24" fill="none" xmlns="http://www.w3.org/2000/svg">
          <path d="M9 5l7 7-7 7" stroke="currentColor" stroke-width="2" stroke-linecap="round" stroke-linejoin="round"/>
        </svg>
      `;
    }
  }

  // --- Citations Collapse/Expand Elements ---
  const citationsHeader = document.getElementById("citationsHeader");
  const citationsTitle = document.getElementById("citationsTitle");
  const citationsContentWrapper = document.getElementById(
    "citationsContentWrapper"
  );

  // Initialize highlights toggle state from storage
  chrome.storage.local.get(["highlightsVisible"], (result) => {
    if (result.highlightsVisible === undefined) {
      chrome.storage.local.set({ highlightsVisible: true });
    } else {
      highlightsToggle.checked = result.highlightsVisible;
      updateHighlightsToggleText(result.highlightsVisible);
      if (!result.highlightsVisible) {
        handleRemoveHighlights();
      }
    }
  });

  if (highlightsToggle) {
    highlightsToggle.addEventListener("change", () => {
      const isVisible = highlightsToggle.checked;
      chrome.storage.local.set({ highlightsVisible: isVisible });
      updateHighlightsToggleText(isVisible);

      if (!isVisible) {
        chrome.scripting.executeScript({
          target: { tabId: currentActiveTabId },
          func: () => {
            const highlightClasses = [
              "mgl-cited-element-highlight",
              "mgl-active-element-highlight",
            ];
            highlightClasses.forEach((cls) => {
              document
                .querySelectorAll(`.${cls}`)
                .forEach((el) => el.classList.remove(cls));
            });
          },
        });
      } else if (currentActiveTabId && tabStates[currentActiveTabId]) {
        const state = tabStates[currentActiveTabId];
        if (state.citedSentences && state.citedSentences.length > 0) {
          const elementIdsToHighlight = state.citedSentences.map(
            (cs) => cs.elementId
          );
          chrome.scripting
            .insertCSS({
              target: { tabId: currentActiveTabId },
              css: `
              .mgl-cited-element-highlight { background-color: var(--highlight-bg, rgba(99, 102, 241, 0.4)) !important; color: inherit !important; border-radius: 3px; padding: 0.1em 0.2em; box-decoration-break: clone; -webkit-box-decoration-break: clone; }
              .mgl-active-element-highlight { outline: 2px solid var(--primary, #6366f1) !important; outline-offset: 2px !important; box-shadow: 0 0 8px rgba(99, 102, 241, 0.6) !important; }
            `,
            })
            .then(() => {
              chrome.scripting.executeScript({
                target: { tabId: currentActiveTabId },
                func: contentScript_highlightElementsById,
                args: [elementIdsToHighlight],
              });
            });
        }
      }
    });
  }

  function updateHighlightsToggleText(isVisible) {
    const toggleText = document.getElementById("highlightsToggleText");
    if (toggleText) {
      toggleText.textContent = isVisible
        ? "Hide Highlights"
        : "Show Highlights";
    }
  }

  // --- Event Listeners ---
  if (searchButton) searchButton.addEventListener("click", handleSearch);
  if (searchQueryEl) {
    searchQueryEl.addEventListener("keypress", (event) => {
      if (event.key === "Enter" && !event.shiftKey) {
        event.preventDefault();
        handleSearch();
      }
    });
  }
  if (nextMatchButton)
    nextMatchButton.addEventListener("click", handleNextMatch);
  if (prevMatchButton)
    prevMatchButton.addEventListener("click", handlePrevMatch);

  // Settings Dropdown Functionality
  if (settingsButton && settingsDropdown) {
    settingsButton.addEventListener("click", (event) => {
      event.stopPropagation();
      settingsDropdown.classList.toggle("visible");
      settingsButton.classList.toggle("active");
    });

    document.addEventListener("click", (event) => {
      if (
        settingsDropdown.classList.contains("visible") &&
        !settingsButton.contains(event.target) &&
        !settingsDropdown.contains(event.target)
      ) {
        settingsDropdown.classList.remove("visible");
        settingsButton.classList.remove("active");
      }
    });
  }

  function closeSettingsDropdown() {
    if (settingsDropdown && settingsButton) {
      settingsDropdown.classList.remove("visible");
      settingsButton.classList.remove("active");
    }
  }

  if (toggleHighlightsDropdownItem) {
    toggleHighlightsDropdownItem.addEventListener("click", (event) => {
      event.preventDefault();
      highlightsToggle.checked = !highlightsToggle.checked;
      highlightsToggle.dispatchEvent(new Event("change"));
    });
  }

  if (clearChatDropdownItem) {
    clearChatDropdownItem.addEventListener("click", () => {
      if (currentActiveTabId && tabStates[currentActiveTabId]) {
        const state = tabStates[currentActiveTabId];
        state.chatHistory = [];
        state.citedSentences = [];
        state.currentCitedSentenceIndex = -1;
        state.errorMessage = "";
        state.status = "idle";
        renderPopupUI();
        updateStatus("Chat cleared. Ask a new question.", "idle");
      }
      handleRemoveHighlights();
      closeSettingsDropdown();
    });
  }

  if (changeApiKeyDropdownItem) {
    changeApiKeyDropdownItem.addEventListener("click", () => {
      window.location.href = "../html/api-key.html";
      closeSettingsDropdown();
    });
  }

  // Citations Collapse/Expand Functionality
  if (citationsHeader && citationsTitle && citationsContentWrapper) {
    chrome.storage.local.get(["citationsCollapsed"], (result) => {
      const citationsAreCollapsed = result.citationsCollapsed === true;
      if (citationsAreCollapsed) {
        citationsTitle.classList.add("collapsed");
        citationsContentWrapper.classList.add("collapsed");
      } else {
        citationsTitle.classList.remove("collapsed");
        citationsContentWrapper.classList.remove("collapsed");
      }
    });

    citationsHeader.addEventListener("click", () => {
      const isCurrentlyCollapsed =
        citationsTitle.classList.contains("collapsed");
      citationsTitle.classList.toggle("collapsed", !isCurrentlyCollapsed);
      citationsContentWrapper.classList.toggle(
        "collapsed",
        !isCurrentlyCollapsed
      );
      chrome.storage.local.set({ citationsCollapsed: !isCurrentlyCollapsed });
    });
  }
});

chrome.tabs.onActivated.addListener((activeInfo) => {
  currentActiveTabId = activeInfo.tabId;
  if (!tabStates[currentActiveTabId]) {
    tabStates[currentActiveTabId] = createInitialTabState();
  }
  renderPopupUI();
});

chrome.tabs.onRemoved.addListener((tabId, removeInfo) => {
  if (tabStates[tabId]) {
    delete tabStates[tabId];
    console.log(`Cleared state for closed tab ${tabId}`);
  }
  if (currentActiveTabId === tabId) {
    currentActiveTabId = null;
    initializeOrRefreshForActiveTab();
  }
});

/**
 * Renders the main popup UI based on current state
 * @function
 *
 * Updates all UI elements including:
 * - Chat history
 * - Citations
 * - Search status
 * - Navigation controls
 * - Settings state
 */
function renderPopupUI() {
  if (!currentActiveTabId || !tabStates[currentActiveTabId]) {
    updateStatus("Initializing or no active tab...", "warning");
    const searchButton = document.getElementById("searchButton");
    if (searchButton) searchButton.disabled = true;
    const chatLogContainer = document.getElementById("chatLogContainer");
    if (chatLogContainer) chatLogContainer.innerHTML = "";
    const citationsContainer = document.getElementById("citationsContainer");
    if (citationsContainer) citationsContainer.innerHTML = "";
    updateNavigationButtonsInternal([], -1);
    return;
  }

  const state = tabStates[currentActiveTabId];
  const searchButton = document.getElementById("searchButton");
  const searchQueryEl = document.getElementById("searchQuery");

  renderChatLog(state.chatHistory, state.status);

  if (searchQueryEl) {
    searchQueryEl.placeholder =
      state.chatHistory.length === 0
        ? "Ask about this page..."
        : "Ask a follow-up...";
  }

  let statusMessage = "";
  let statusType = "idle";

  switch (state.status) {
    case "idle":
      statusMessage =
        state.errorMessage ||
        (state.chatHistory.length === 0
          ? "Enter a query to get started."
          : "Ready for your next question.");
      statusType = state.errorMessage ? "warning" : "idle";
      break;
    case "extracting":
      statusMessage = "Extracting page content & assigning IDs...";
      statusType = "warning";
      break;
    case "querying_llm":
      statusMessage = "Asking Magellan AI...";
      statusType = "warning";
      break;
    case "ready":
      const lastMessage = state.chatHistory[state.chatHistory.length - 1];
      if (lastMessage?.isExternalSource) {
        statusMessage = "Answered with general knowledge.";
        statusType = "success";
      } else {
        statusMessage = state.errorMessage || "Response received.";
        if (!state.errorMessage && state.citedSentences.length > 0) {
          statusMessage += ` ${state.citedSentences.length} citation(s) found.`;
        } else if (
          !state.errorMessage &&
          state.chatHistory.length > 0 &&
          lastMessage?.role === "assistant" &&
          state.citedSentences.length === 0
        ) {
          if (
            lastMessage.role === "assistant" &&
            (!lastMessage.citations || lastMessage.citations.length === 0)
          ) {
            statusMessage += " No direct citations found for this response.";
          }
        }
        statusType = state.errorMessage ? "error" : "success";
      }
      break;
    case "error":
      statusMessage = state.errorMessage || "An error occurred.";
      statusType = "error";
      break;
    default:
      statusMessage = "Unknown state.";
      statusType = "warning";
  }
  updateStatus(statusMessage, statusType);

  const isLoading =
    state.status === "extracting" || state.status === "querying_llm";
  if (searchButton) {
    searchButton.classList.toggle("loading", isLoading);
    searchButton.disabled = isLoading;
  }
  if (searchQueryEl) searchQueryEl.disabled = isLoading;

  renderCitations(
    state.citedSentences,
    state.currentCitedSentenceIndex,
    state.pageIdentifiedElements
  );

  updateNavigationButtonsInternal(
    state.citedSentences,
    state.currentCitedSentenceIndex
  );
}

/**
 * Renders the chat conversation history
 * @param {Array<ChatMessage>} chatHistory - Chat messages
 * @param {string} currentStatus - Current search status
 */
function renderChatLog(chatHistory, currentStatus) {
  const chatLogContainer = document.getElementById("chatLogContainer");
  if (!chatLogContainer) return;
  chatLogContainer.innerHTML = "";

  chatHistory.forEach((msg, index) => {
    const messageDiv = document.createElement("div");
    messageDiv.classList.add("chat-message");
    messageDiv.classList.add(
      msg.role === "user" ? "user-message" : "assistant-message"
    );

    if (msg.role === "assistant") {
      const headerDiv = document.createElement("div");
      headerDiv.style.fontSize = "0.75rem";
      headerDiv.style.marginBottom = "0.5rem";
      headerDiv.style.fontStyle = "italic";

      if (msg.isExternalSource) {
        headerDiv.style.color = "#10b981";
        headerDiv.textContent = "Answer from general knowledge";
        messageDiv.style.borderLeftColor = "#10b981";
      } else {
        headerDiv.style.color = "#6366f1";
        headerDiv.textContent = "Answer from page context";
        messageDiv.style.borderLeftColor = "#6366f1";
      }
      messageDiv.appendChild(headerDiv);
    }

    const contentDiv = document.createElement("div");
    contentDiv.style.whiteSpace = "pre-wrap";
    contentDiv.style.wordBreak = "break-word";
    contentDiv.textContent = msg.content;
    messageDiv.appendChild(contentDiv);

    // Add "Prompt with general knowledge" button for page-context answers
    if (
      msg.role === "assistant" &&
      !msg.isExternalSource &&
      !msg.gkPrompted &&
      chatHistory[index - 1]?.role === "user"
    ) {
      const originalQuery = chatHistory[index - 1].content;
      const generalKnowledgeContainer = document.createElement("div");
      generalKnowledgeContainer.className =
        "general-knowledge-prompt-container";

      const button = document.createElement("button");
      button.className = "general-knowledge-prompt-button";
      button.innerHTML = `
        <svg viewBox="0 0 24 24" fill="none" xmlns="http://www.w3.org/2000/svg" stroke="currentColor" stroke-width="2" stroke-linecap="round" stroke-linejoin="round">
          <circle cx="12" cy="12" r="10"></circle>
          <line x1="2" y1="12" x2="22" y2="12"></line>
          <path d="M12 2a15.3 15.3 0 0 1 4 10 15.3 15.3 0 0 1-4 10 15.3 15.3 0 0 1-4-10 15.3 15.3 0 0 1 4-10z"></path>
        </svg>
        <span>Prompt with general knowledge</span>
        <div class="spinner" style="display: none;"></div>
      `;

      button.addEventListener("click", async (event) => {
        event.stopPropagation(); // Prevent container click events

        const state = tabStates[currentActiveTabId];
        if (!state || !ai || state.status === "querying_llm") return;

        const messageInHistory = state.chatHistory[index];
        if (messageInHistory) {
          messageInHistory.gkPrompted = true;
        }

        button.disabled = true;
        const textSpan = button.querySelector("span");
        const iconSvg = button.querySelector("svg");
        const spinnerDiv = button.querySelector(".spinner");
        if (textSpan) textSpan.style.display = "none";
        if (iconSvg) iconSvg.style.display = "none";
        if (spinnerDiv) spinnerDiv.style.display = "inline-block";

        state.status = "querying_llm";
        updateStatus("Asking Magellan AI...", "warning");
        document.getElementById("searchButton").disabled = true;

        try {
          await performLLMSearch(originalQuery, currentActiveTabId, {
            forceGeneralKnowledge: true,
          });
        } catch (error) {
          console.error("General knowledge search error:", error);
          if (tabStates[currentActiveTabId]) {
            const errorState = tabStates[currentActiveTabId];
            errorState.status = "error";
            errorState.errorMessage = "Failed to get general knowledge answer.";
            renderPopupUI();
          }
        }
      });
      generalKnowledgeContainer.appendChild(button);
      messageDiv.appendChild(generalKnowledgeContainer);
    }

    if (msg.role === "assistant" && msg.citations && msg.citations.length > 0) {
      messageDiv.classList.add("has-citations");
      messageDiv.addEventListener("click", () => {
        if (currentActiveTabId && tabStates[currentActiveTabId]) {
          const state = tabStates[currentActiveTabId];
          state.citedSentences = msg.citations;
          state.currentCitedSentenceIndex = 0;

          chrome.storage.local.get(["highlightsVisible"], async (result) => {
            const isVisible = result.highlightsVisible !== false;

            await chrome.scripting.insertCSS({
              target: { tabId: currentActiveTabId },
              css: `
                .mgl-cited-element-highlight { background-color: var(--highlight-bg, rgba(99, 102, 241, 0.4)) !important; color: inherit !important; border-radius: 3px; padding: 0.1em 0.2em; box-decoration-break: clone; -webkit-box-decoration-break: clone; }
                .mgl-active-element-highlight { outline: 2px solid var(--primary, #6366f1) !important; outline-offset: 2px !important; box-shadow: 0 0 8px rgba(99, 102, 241, 0.6) !important; }
              `,
            });

            if (isVisible) {
              const elementIdsToHighlight = msg.citations.map(
                (cs) => cs.elementId
              );
              await chrome.scripting.executeScript({
                target: { tabId: currentActiveTabId },
                func: contentScript_highlightElementsById,
                args: [elementIdsToHighlight],
              });
              navigateToMatchOnPage(currentActiveTabId, 0, true);
            }

            renderPopupUI();
          });
        }
      });
    }

    chatLogContainer.appendChild(messageDiv);
  });

  if (currentStatus === "querying_llm") {
    const loadingDiv = document.createElement("div");
    loadingDiv.className = "chat-message assistant-message loading-dots";
    loadingDiv.innerHTML = "<span></span><span></span><span></span>";
    chatLogContainer.appendChild(loadingDiv);
  }

  chatLogContainer.scrollTop = chatLogContainer.scrollHeight;
}

/**
 * Updates the status message in the UI
 * @param {string} message - Status message to display
 * @param {string} [type='idle'] - Status type ('idle', 'searching', 'error')
 */
function updateStatus(message, type = "idle") {
  const statusEl = document.getElementById("status");
  if (statusEl) {
    statusEl.textContent = message;
    statusEl.className = `status visible ${type}`;
  }
}

/**
 * Renders the citations section with navigation controls
 * @param {Array<CitedSentence>} citedSentences - List of cited sentences
 * @param {number} currentCitedSentenceIndex - Index of current citation
 * @param {Array<Object>} pageIdentifiedElements - Elements from the page
 */
function renderCitations(
  citedSentences,
  currentCitedSentenceIndex,
  pageIdentifiedElements
) {
  const citationsContainer = document.getElementById("citationsContainer");
  if (!citationsContainer) return;
  citationsContainer.innerHTML = "";

  if (!citedSentences || citedSentences.length === 0) {
    return;
  }

  const ul = document.createElement("ul");
  ul.style.listStyleType = "none";
  ul.style.padding = "0";
  ul.style.margin = "0";

  citedSentences.forEach((citation, index) => {
    const li = document.createElement("li");
    li.className = "citation-item";
    if (index === currentCitedSentenceIndex) {
      li.classList.add("active-citation");
    }

    const indexSpan = document.createElement("span");
    indexSpan.className = "citation-index";
    indexSpan.textContent = index + 1;

    const textSpan = document.createElement("span");
    textSpan.className = "citation-text";

    const pageElement = pageIdentifiedElements.find(
      (el) => el.id === citation.elementId
    );
    const displayText = pageElement ? pageElement.text : citation.text;
    textSpan.textContent = displayText;
    textSpan.title = displayText;

    li.appendChild(indexSpan);
    li.appendChild(textSpan);
    li.dataset.citationId = citation.id;
    li.dataset.elementId = citation.elementId;
    li.dataset.citationIndex = index;

    li.addEventListener("click", () => {
      const clickedIndex = parseInt(li.dataset.citationIndex, 10);
      navigateToMatchOnPage(currentActiveTabId, clickedIndex);
    });
    ul.appendChild(li);
  });
  citationsContainer.appendChild(ul);

  const activeCitationEl = citationsContainer.querySelector(".active-citation");
  if (activeCitationEl && activeCitationEl.offsetParent) {
    requestAnimationFrame(() => {
      activeCitationEl.scrollIntoView({ behavior: "smooth", block: "nearest" });
    });
  }
}

/**
 * Updates the navigation buttons state
 * @param {Array<CitedSentence>} citedSentences - List of cited sentences
 * @param {number} [currentIndex=-1] - Current citation index
 */
function updateNavigationButtonsInternal(citedSentences, currentIndex = -1) {
  const prevButton = document.getElementById("prevMatch");
  const nextButton = document.getElementById("nextMatch");
  const citationNavButtons = document.getElementById("citationNavButtons");

  if (!prevButton || !nextButton || !citationNavButtons) return;

  const hasCitations = citedSentences && citedSentences.length > 0;

  prevButton.disabled = !hasCitations;
  nextButton.disabled = !hasCitations;
  citationNavButtons.style.display = hasCitations ? "flex" : "none";
}

/**
 * Handles the search action
 * @async
 * @function
 *
 * This function:
 * 1. Gets the search query and number of citations
 * 2. Updates UI to searching state
 * 3. Extracts page content if needed
 * 4. Performs the search using the AI model
 * 5. Updates UI with results
 *
 * @throws {Error} If search fails or AI is not initialized
 */
async function handleSearch() {
  if (!currentActiveTabId) return;
  if (!ai) {
    updateStatus("AI not initialized. Please configure API Key.", "error");
    return;
  }

  const tabIdForSearch = currentActiveTabId;
  const state = tabStates[tabIdForSearch];
  if (!state) {
    console.error("State not found for active tab:", tabIdForSearch);
    updateStatus("Error: Tab state not found.", "error");
    return;
  }

  const searchQueryEl = document.getElementById("searchQuery");
  const query = searchQueryEl.value.trim();

  if (!query) {
    state.errorMessage = "Please enter a search query.";
    renderPopupUI();
    setTimeout(() => {
      if (
        tabStates[tabIdForSearch] &&
        state.errorMessage === "Please enter a search query."
      ) {
        state.errorMessage = "";
        if (currentActiveTabId === tabIdForSearch) renderPopupUI();
      }
    }, 2000);
    return;
  }

  state.chatHistory.push({ role: "user", content: query });
  searchQueryEl.value = "";

  // Get current search mode
  const { [SEARCH_MODE_STORAGE_KEY]: searchMode } =
    await chrome.storage.local.get([SEARCH_MODE_STORAGE_KEY]);
  const isGeneralKnowledgeMode = searchMode === "general";

  if (isGeneralKnowledgeMode) {
    // For general knowledge mode, skip all page content checks
    state.status = "querying_llm";
    state.errorMessage = "";
    state.citedSentences = [];
    state.currentCitedSentenceIndex = -1;
    state.pageIdentifiedElements = [];
    state.fullPageTextContent = "";
    renderPopupUI();
    await performLLMSearch(query, tabIdForSearch);
    return;
  }

  state.status = "extracting";
  state.errorMessage = "";
  state.citedSentences = [];
  state.currentCitedSentenceIndex = -1;
  renderPopupUI();

  try {
    await chrome.scripting.executeScript({
      target: { tabId: tabIdForSearch },
      func: contentScript_clearHighlightsAndIds,
    });

    const injectionResults = await chrome.scripting.executeScript({
      target: { tabId: tabIdForSearch },
      func: contentScript_extractAndIdRelevantElements,
    });

    if (chrome.runtime.lastError) {
      throw new Error(
        `Extraction script error: ${chrome.runtime.lastError.message}`
      );
    }
    const extractionResult = injectionResults?.[0]?.result;
    if (
      !extractionResult ||
      !extractionResult.identifiedElements ||
      typeof extractionResult.fullTextForLLM !== "string"
    ) {
      throw new Error(
        "No text or IDs found or an error occurred during extraction."
      );
    }

    if (!tabStates[tabIdForSearch]) {
      console.log("Tab closed during text extraction for tab:", tabIdForSearch);
      return;
    }

    state.pageIdentifiedElements = extractionResult.identifiedElements;
    state.fullPageTextContent = extractionResult.fullTextForLLM;

    if (
      !state.fullPageTextContent.trim() &&
      state.pageIdentifiedElements.length === 0
    ) {
      throw new Error("Page seems to be empty or no text could be extracted.");
    }

    state.status = "querying_llm";
    if (currentActiveTabId === tabIdForSearch) renderPopupUI();

    await performLLMSearch(query, tabIdForSearch);
  } catch (error) {
    console.error("Search process error:", error);
    if (tabStates[tabIdForSearch]) {
      // If in blended mode and extraction failed, fall back to general knowledge
      if (searchMode === "blended") {
        state.pageIdentifiedElements = [];
        state.fullPageTextContent = "";
        state.status = "querying_llm";
        if (currentActiveTabId === tabIdForSearch) renderPopupUI();
        await performLLMSearch(query, tabIdForSearch, {
          forceGeneralKnowledge: true,
        });
        return;
      }

      state.status = "error";
      state.errorMessage =
        error.message || "An unexpected error occurred during search.";
      state.chatHistory.push({
        role: "assistant",
        content: `Error: ${state.errorMessage}`,
      });
      if (currentActiveTabId === tabIdForSearch) renderPopupUI();
    }
  }
}

/**
 * Removes all highlights from the current page
 * @async
 * @function
 */
async function handleRemoveHighlights() {
  if (!currentActiveTabId) return;
  const state = tabStates[currentActiveTabId];

  chrome.scripting
    .executeScript({
      target: { tabId: currentActiveTabId },
      func: contentScript_clearHighlightsAndIds,
    })
    .then(() => {
      if (state) {
        updateStatus("Highlights cleared from page.", "success");
        setTimeout(() => {
          const currentStatusEl = document.getElementById("status");
          if (
            currentStatusEl &&
            currentStatusEl.textContent === "Highlights cleared from page."
          ) {
            if (state) {
              updateStatus(
                state.errorMessage ||
                  (state.status === "ready" ? "Response received." : "Idle."),
                state.status === "error"
                  ? "error"
                  : state.status === "ready"
                  ? "success"
                  : "idle"
              );
            } else {
              updateStatus("Ready.", "idle");
            }
          }
        }, 2000);
      }
    })
    .catch((err) => {
      console.error("Error clearing highlights and citations:", err);
      if (state) {
        state.errorMessage =
          "Could not clear highlights/citations. " + err.message;
        renderPopupUI();
      } else {
        updateStatus(
          "Could not clear highlights/citations. " + err.message,
          "error"
        );
      }
    });
}

/**
 * Navigates to the next citation match
 * @function
 */
function handleNextMatch() {
  if (!currentActiveTabId || !tabStates[currentActiveTabId]) return;
  const state = tabStates[currentActiveTabId];
  if (!state.citedSentences || state.citedSentences.length === 0) return;
  const newIndex =
    (state.currentCitedSentenceIndex + 1) % state.citedSentences.length;
  if (newIndex !== state.currentCitedSentenceIndex) {
    navigateToMatchOnPage(currentActiveTabId, newIndex);
  }
}

/**
 * Navigates to the previous citation match
 * @function
 */
function handlePrevMatch() {
  if (!currentActiveTabId || !tabStates[currentActiveTabId]) return;
  const state = tabStates[currentActiveTabId];
  if (!state.citedSentences || state.citedSentences.length === 0) return;
  const newIndex =
    (state.currentCitedSentenceIndex - 1 + state.citedSentences.length) %
    state.citedSentences.length;
  if (newIndex !== state.currentCitedSentenceIndex) {
    navigateToMatchOnPage(currentActiveTabId, newIndex);
  }
}

/**
 * Checks if the page content is relevant to the query
 * @async
 * @param {string} query - User's search query
 * @param {string} pageContent - Content from the page
 * @returns {Promise<boolean>} Whether the page content is relevant
 */
async function isPageContentRelevant(query, pageContent) {
  const relevancePrompt = `
You are an AI assistant helping determine if a webpage's content is relevant to a user's question.
The user has asked: "${query}"

Here is the content from the webpage:
${pageContent}

Please determine if the webpage content is relevant to answering the user's question.
Respond with ONLY "RELEVANT" or "NOT_RELEVANT".
`;

  try {
    const result = await ai.generateContent(relevancePrompt);
    const response = result.text.trim().toUpperCase();
    return response === "RELEVANT";
  } catch (error) {
    console.error("Error checking content relevance:", error);
    return false;
  }
}

/**
 * Performs the AI-powered search on page content
 * @async
 * @param {string} query - User's search query
 * @param {number} forTabId - ID of the tab to search in
 * @param {Object} [options={}] - Additional search options
 * @param {boolean} [options.forceGeneralKnowledge=false] - If true, forces a general knowledge search
 * @returns {Promise<void>}
 *
 * @throws {Error} If search fails or AI is not initialized
 */
async function performLLMSearch(query, forTabId, options = {}) {
  const { forceGeneralKnowledge = false } = options;
  const state = tabStates[forTabId];

  // Get current search mode
  const { [SEARCH_MODE_STORAGE_KEY]: searchMode } =
    await chrome.storage.local.get([SEARCH_MODE_STORAGE_KEY]);
  const isGeneralKnowledgeMode =
    searchMode === "general" || forceGeneralKnowledge;

  if (!state) {
    if (state) {
      state.status = "error";
      state.errorMessage = "Page content not available for LLM search.";
      state.chatHistory.push({
        role: "assistant",
        content: `Error: ${state.errorMessage}`,
      });
    }
    if (currentActiveTabId === forTabId) renderPopupUI();
    return;
  }

<<<<<<< HEAD
  // Only require page content for non-general knowledge modes
  if (
    !isGeneralKnowledgeMode &&
    !state.pageIdentifiedElements.length &&
    !state.fullPageTextContent
  ) {
    state.status = "error";
    state.errorMessage = "Page content not available for LLM search.";
    state.chatHistory.push({
      role: "assistant",
      content: `Error: ${state.errorMessage}`,
    });
    if (currentActiveTabId === forTabId) renderPopupUI();
    return;
  }

  const numCitationsInput = document.getElementById("numCitations");
  const numCitations = numCitationsInput
    ? parseInt(numCitationsInput.value, 10) || 3
    : 3;
  const effectiveNumCitations =
    state.pageIdentifiedElements.length > 0
      ? Math.min(numCitations, state.pageIdentifiedElements.length, 7)
      : 0;

=======
>>>>>>> e9d881ba
  try {
    // Skip relevance check if forcing general knowledge or in general knowledge mode
    const isRelevant = isGeneralKnowledgeMode
      ? false
      : await isPageContentRelevant(query, state.fullPageTextContent);

    let llmResult;
    if (isGeneralKnowledgeMode) {
      // General Knowledge Only mode
      const webPrompt = `
You are an AI assistant helping a user with their question. Please use your general knowledge and reasoning capabilities to provide a helpful answer.

User's question: "${query}"

Please provide a clear and informative answer. If you're uncertain about any part of your response, please indicate that. Keep your answer concise and to the point.
Format your response as follows:
LLM_ANSWER_START
[Your answer to the query]
LLM_ANSWER_END
LLM_CITATIONS_START
NONE
LLM_CITATIONS_END
`;
      llmResult = await ai.generateContent(webPrompt);
    } else if (searchMode === "page" && !isRelevant) {
      // Page Context Only mode - no relevant content found
      llmResult = {
        text: `LLM_ANSWER_START
I apologize, but I cannot find any relevant information on this page to answer your question. You can try searching with general knowledge by changing the search mode or clicking the button below.

LLM_ANSWER_END
LLM_CITATIONS_START
NONE
LLM_CITATIONS_END`,
      };
    } else if (searchMode === "blended" && !isRelevant) {
      // Blended mode - fallback to general knowledge
      const webPrompt = `
You are an AI assistant helping a user with their question. Please use your general knowledge and reasoning capabilities to provide a helpful answer.

User's question: "${query}"

Please provide a clear and informative answer. If you're uncertain about any part of your response, please indicate that. Keep your answer concise and to the point.
Format your response as follows:
LLM_ANSWER_START
[Your answer to the query]
LLM_ANSWER_END
LLM_CITATIONS_START
NONE
LLM_CITATIONS_END
`;
      llmResult = await ai.generateContent(webPrompt);
    } else {
      // Page Context mode with relevant content or Blended mode with relevant content
      const pagePrompt = `
You are an AI assistant helping a user understand the content of a webpage.
The user has asked the following question: "${query}"

Here is the relevant text content extracted from the page. Each piece of text is preceded by its unique element ID in square brackets (e.g., [mgl-node-0]).
The goal is to identify the most specific, relevant sections.
--- START OF PAGE CONTENT ---
${state.fullPageTextContent}
--- END OF PAGE CONTENT ---

Please perform the following tasks:
1.  Provide a concise answer to the user's question based *only* on the provided page content.
    If the answer cannot be found in the content, explicitly state that. Do not make up information.
2.  Identify element IDs from the "PAGE CONTENT" above whose text directly supports your answer or is most relevant to the user's query.
    *   **Prioritize the SMALLEST, most specific HTML elements** that contain the relevant information. For example, if a specific sentence is in a <p> tag inside a <div>, prefer the ID of the <p> tag if its text is listed.
    *   **Avoid selecting IDs of very large elements** (e.g., main content containers, sidebars, or elements whose text seems to span a huge portion of the page content provided) unless absolutely necessary because no smaller element contains the specific information.
    *   List *only the element IDs* (the string inside the brackets, e.g., mgl-node-0), one ID per line.
    *   Do not include the sentence text in this citation list.
    If no relevant elements can be found, or if you stated the answer cannot be found, leave the citations section empty or write "NONE".

Format your response as follows:
LLM_ANSWER_START
[Your answer to the query based on the page content]
LLM_ANSWER_END
LLM_CITATIONS_START
[element_id_1_from_page_content]
[element_id_2_from_page_content]
...
LLM_CITATIONS_END
`;
      llmResult = await ai.generateContent(pagePrompt);
    }

    const llmRawResponse = llmResult.text;

    if (!tabStates[forTabId]) {
      console.log("Tab closed during LLM search for tab:", forTabId);
      return;
    }

    const answerMatch = llmRawResponse.match(
      /LLM_ANSWER_START\s*([\s\S]*?)\s*LLM_ANSWER_END/
    );
    const citationsMatch = llmRawResponse.match(
      /LLM_CITATIONS_START\s*([\s\S]*?)\s*LLM_CITATIONS_END/
    );

    const assistantResponseText = answerMatch
      ? answerMatch[1].trim()
      : "LLM did not provide an answer in the expected format. Please try again.";
    const rawCitationIds = citationsMatch ? citationsMatch[1].trim() : "";
    const parsedElementIds = rawCitationIds
      .split("\n")
      .map((s) => s.trim().replace(/^\[|\]$/g, ""))
      .filter(
        (s) =>
          s.length > 0 &&
          s.toUpperCase() !== "NONE" &&
          s.startsWith("mgl-node-")
      );

    const currentCitationsForThisResponse = [];
    if (
      parsedElementIds.length > 0 &&
      state.pageIdentifiedElements.length > 0
    ) {
      parsedElementIds.forEach((elementId, index) => {
        const identifiedElement = state.pageIdentifiedElements.find(
          (el) => el.id === elementId
        );
        if (identifiedElement) {
          currentCitationsForThisResponse.push({
            text: identifiedElement.text,
            elementId: elementId,
            id: `citation-${forTabId}-${Date.now()}-${index}`,
            originalIndexInLlmResponse: index,
          });
        } else {
          console.warn(
            `LLM cited element ID "${elementId}" which was not found in pageIdentifiedElements.`
          );
        }
      });
    }

    // Only add the response if it's not a duplicate
    const lastMessage = state.chatHistory[state.chatHistory.length - 1];
    const isDuplicate =
      lastMessage &&
      lastMessage.role === "assistant" &&
      lastMessage.content === assistantResponseText;

    if (!isDuplicate) {
      state.citedSentences = currentCitationsForThisResponse;
      state.currentCitedSentenceIndex =
        state.citedSentences.length > 0 ? 0 : -1;
      state.chatHistory.push({
        role: "assistant",
        content: assistantResponseText,
        citations: state.citedSentences,
        isExternalSource: isGeneralKnowledgeMode,
      });
    }

    if (state.citedSentences.length > 0) {
      const elementIdsToHighlight = state.citedSentences.map(
        (cs) => cs.elementId
      );
      await chrome.scripting.insertCSS({
        target: { tabId: forTabId },
        css: `
          .mgl-cited-element-highlight { background-color: var(--highlight-bg, rgba(99, 102, 241, 0.4)) !important; color: inherit !important; border-radius: 3px; padding: 0.1em 0.2em; box-decoration-break: clone; -webkit-box-decoration-break: clone; }
          .mgl-active-element-highlight { outline: 2px solid var(--primary, #6366f1) !important; outline-offset: 2px !important; box-shadow: 0 0 8px rgba(99, 102, 241, 0.6) !important; }
        `,
      });

      const { highlightsVisible } = await chrome.storage.local.get([
        "highlightsVisible",
      ]);
      if (highlightsVisible) {
        const highlightResults = await chrome.scripting.executeScript({
          target: { tabId: forTabId },
          func: contentScript_highlightElementsById,
          args: [elementIdsToHighlight],
        });

        if (chrome.runtime.lastError || !highlightResults?.[0]?.result) {
          console.error(
            "Highlighting script error or no result:",
            chrome.runtime.lastError,
            highlightResults
          );
          if (!state.errorMessage)
            state.errorMessage = "Error applying highlights on page.";
        } else {
          const resultSummary = highlightResults[0].result;
          console.log(
            `Highlighting summary: ${resultSummary.highlightCount} elements highlighted.`
          );
          if (
            resultSummary.highlightCount < state.citedSentences.length &&
            !state.errorMessage
          ) {
            state.errorMessage = `Successfully highlighted ${resultSummary.highlightCount} of ${state.citedSentences.length} cited elements.`;
          }
          if (
            state.citedSentences.length > 0 &&
            resultSummary.highlightCount > 0
          ) {
            navigateToMatchOnPage(forTabId, 0, true);
          } else if (
            resultSummary.highlightCount === 0 &&
            state.citedSentences.length > 0 &&
            !state.errorMessage
          ) {
            state.errorMessage =
              "Cited elements were found, but could not be highlighted on the page.";
          }
        }
      }
    }

    state.status = "ready";
    if (currentActiveTabId === forTabId) {
      renderPopupUI();
    }
  } catch (error) {
    console.error("LLM Search Error:", error);
    if (tabStates[forTabId]) {
      state.status = "error";
      state.errorMessage = `LLM request error: ${
        error.message || error.toString()
      }`;
      state.chatHistory.push({
        role: "assistant",
        content: `Error: ${state.errorMessage}`,
      });
      if (currentActiveTabId === forTabId) renderPopupUI();
    }
  }
}

/**
 * Navigates to a citation match on the page
 * @async
 * @param {number} forTabId - ID of the tab to navigate in
 * @param {number} newIndexInPopupList - Index of the citation to navigate to
 * @param {boolean} [isInitialScroll=false] - Whether this is the initial scroll
 */
async function navigateToMatchOnPage(
  forTabId,
  newIndexInPopupList,
  isInitialScroll = false
) {
  const state = tabStates[forTabId];
  if (
    !state ||
    !state.citedSentences ||
    state.citedSentences.length === 0 ||
    newIndexInPopupList < 0 ||
    newIndexInPopupList >= state.citedSentences.length
  ) {
    console.warn(
      "Navigation cancelled: Invalid state or index for cited sentences."
    );
    return;
  }

  const targetCitation = state.citedSentences[newIndexInPopupList];
  if (!targetCitation || !targetCitation.elementId) {
    console.warn(
      "Navigation cancelled: Target citation or elementId is missing."
    );
    return;
  }

  state.currentCitedSentenceIndex = newIndexInPopupList;

  if (forTabId === currentActiveTabId) {
    renderPopupUI();
  }

  const targetElementPageId = targetCitation.elementId;

  chrome.scripting
    .executeScript({
      target: { tabId: forTabId },
      func: (pageTargetElementId, pageIsInitialScroll) => {
        const activeClass = "mgl-active-element-highlight";
        const highlightClass = "mgl-cited-element-highlight";

        document
          .querySelectorAll(`.${activeClass}`)
          .forEach((activeEl) => activeEl.classList.remove(activeClass));
        const targetElement = document.querySelector(
          `[data-magellan-id="${pageTargetElementId}"]`
        );

        if (!targetElement) {
          console.warn(
            `Navigation: Element with Magellan ID "${pageTargetElementId}" not found on page.`
          );
          return {
            success: false,
            reason: `Element ID ${pageTargetElementId} not found`,
          };
        }
        if (!targetElement.classList.contains(highlightClass)) {
          targetElement.classList.add(highlightClass);
        }
        targetElement.classList.add(activeClass);
        targetElement.scrollIntoView({ behavior: "smooth", block: "center" });
        return { success: true, scrolledToId: pageTargetElementId };
      },
      args: [targetElementPageId, isInitialScroll],
    })
    .then((results) => {
      if (chrome.runtime.lastError) {
        console.warn(
          "Failed to navigate/scroll on page (runtime error):",
          chrome.runtime.lastError.message
        );
      } else if (
        results &&
        results[0] &&
        results[0].result &&
        !results[0].result.success
      ) {
        console.warn(
          "Failed to navigate/scroll on page (script reported failure):",
          results[0].result.reason
        );
      }
    })
    .catch((err) => console.error("Error executing navigation script:", err));
}

// --- CONTENT SCRIPT FUNCTIONS ---
// (No changes to content script functions)
function contentScript_extractAndIdRelevantElements() {
  const selectors =
    "p, h1, h2, h3, h4, h5, h6, li, span, blockquote, td, th, pre," +
    "div:not(:has(p, h1, h2, h3, h4, h5, h6, li, article, section, main, aside, nav, header, footer, form)), " +
    "article, section, main";
  const nodes = Array.from(document.body.querySelectorAll(selectors));
  const identifiedElements = [];
  const MIN_TEXT_LENGTH = 15;
  const MAX_TEXT_LENGTH_PER_NODE = 2500;
  let idCounter = 0;
  function isVisible(elem) {
    if (!(elem instanceof Element)) return false;
    const style = getComputedStyle(elem);
    if (
      style.display === "none" ||
      style.visibility === "hidden" ||
      style.opacity === "0" ||
      elem.getAttribute("aria-hidden") === "true"
    )
      return false;
    if (
      elem.offsetWidth === 0 &&
      elem.offsetHeight === 0 &&
      !elem.matches("meta, link, script, style, title, noscript")
    )
      return false;
    if (
      style.position === "absolute" &&
      (style.left === "-9999px" || style.top === "-9999px")
    )
      return false;
    let current = elem;
    while (current && current !== document.body) {
      const tagName = current.tagName.toUpperCase();
      if (
        [
          "SCRIPT",
          "STYLE",
          "NOSCRIPT",
          "TEXTAREA",
          "IFRAME",
          "CANVAS",
          "SVG",
        ].includes(tagName)
      )
        return false;
      if (
        current === elem &&
        [
          "NAV",
          "ASIDE",
          "FOOTER",
          "HEADER",
          "FORM",
          "BUTTON",
          "A",
          "INPUT",
          "SELECT",
        ].includes(tagName)
      ) {
        let hasDirectOrSelectableChildText = false;
        for (const child of elem.childNodes) {
          if (
            child.nodeType === Node.TEXT_NODE &&
            child.textContent.trim().length > 5
          ) {
            hasDirectOrSelectableChildText = true;
            break;
          }
          if (
            child.nodeType === Node.ELEMENT_NODE &&
            child.matches(selectors) &&
            isVisible(child)
          ) {
            hasDirectOrSelectableChildText = true;
            break;
          }
        }
        if (!hasDirectOrSelectableChildText) return false;
      }
      current = current.parentElement;
    }
    return true;
  }
  const uniqueTextsSet = new Set();
  for (const node of nodes) {
    if (!isVisible(node)) continue;
    let parentWithId = node.parentElement;
    let alreadyProcessedByParent = false;
    while (parentWithId && parentWithId !== document.body) {
      if (parentWithId.dataset.magellanId) {
        alreadyProcessedByParent = true;
        break;
      }
      parentWithId = parentWithId.parentElement;
    }
    if (alreadyProcessedByParent) continue;
    let textToUse = "";
    let directText = "";
    for (const child of node.childNodes) {
      if (child.nodeType === Node.TEXT_NODE) {
        directText += child.textContent;
      } else if (
        child.nodeType === Node.ELEMENT_NODE &&
        !child.matches(selectors) &&
        isVisible(child)
      ) {
        directText += child.textContent;
      }
    }
    directText = directText.replace(/\s+/g, " ").trim();
    if (
      directText.length >= MIN_TEXT_LENGTH &&
      directText.length <= MAX_TEXT_LENGTH_PER_NODE
    ) {
      textToUse = directText;
    } else if (
      directText.length === 0 ||
      directText.length > MAX_TEXT_LENGTH_PER_NODE
    ) {
      const hasSelectorChildren = Array.from(
        node.querySelectorAll(selectors)
      ).some((child) => child !== node && node.contains(child));
      if (!hasSelectorChildren) {
        const fullInnerText = node.innerText
          ? node.innerText.replace(/\s+/g, " ").trim()
          : "";
        if (
          fullInnerText.length >= MIN_TEXT_LENGTH &&
          fullInnerText.length <= MAX_TEXT_LENGTH_PER_NODE
        ) {
          textToUse = fullInnerText;
        }
      }
    }
    if (
      textToUse &&
      textToUse.split(" ").length > 2 &&
      !uniqueTextsSet.has(textToUse)
    ) {
      const rect = node.getBoundingClientRect();
      const viewportArea = window.innerWidth * window.innerHeight;
      const elementArea = rect.width * rect.height;
      if (
        !["ARTICLE", "MAIN"].includes(node.tagName.toUpperCase()) &&
        elementArea > viewportArea * 0.7 &&
        rect.width > window.innerWidth * 0.9
      ) {
        continue;
      }
      const elementId = `mgl-node-${idCounter++}`;
      node.dataset.magellanId = elementId;
      identifiedElements.push({ id: elementId, text: textToUse });
      uniqueTextsSet.add(textToUse);
    }
  }
  const fullTextForLLM = identifiedElements
    .map((el) => `[${el.id}] ${el.text}`)
    .join("\n\n");
  return { identifiedElements, fullTextForLLM };
}

function contentScript_clearHighlightsAndIds() {
  const highlightClasses = [
    "mgl-cited-element-highlight",
    "mgl-active-element-highlight",
  ];
  highlightClasses.forEach((cls) => {
    document
      .querySelectorAll(`.${cls}`)
      .forEach((el) => el.classList.remove(cls));
  });
  const idElements = document.querySelectorAll("[data-magellan-id]");
  idElements.forEach((el) => {
    el.removeAttribute("data-magellan-id");
  });
  return {
    clearedIds: idElements.length,
    clearedHighlights: highlightClasses.length,
  };
}

function contentScript_highlightElementsById(elementIdsToHighlight) {
  const highlightClass = "mgl-cited-element-highlight";
  const activeClass = "mgl-active-element-highlight";
  let highlightCount = 0;
  document
    .querySelectorAll(`.${highlightClass}`)
    .forEach((el) => el.classList.remove(highlightClass));
  document
    .querySelectorAll(`.${activeClass}`)
    .forEach((el) => el.classList.remove(activeClass));
  elementIdsToHighlight.forEach((id) => {
    const element = document.querySelector(`[data-magellan-id="${id}"]`);
    if (element) {
      element.classList.add(highlightClass);
      highlightCount++;
    } else {
      console.warn(`Highlighting: Element with Magellan ID "${id}" not found.`);
    }
  });
  return { highlightCount };
}<|MERGE_RESOLUTION|>--- conflicted
+++ resolved
@@ -1112,7 +1112,7 @@
     return;
   }
 
-<<<<<<< HEAD
+
   // Only require page content for non-general knowledge modes
   if (
     !isGeneralKnowledgeMode &&
@@ -1129,17 +1129,7 @@
     return;
   }
 
-  const numCitationsInput = document.getElementById("numCitations");
-  const numCitations = numCitationsInput
-    ? parseInt(numCitationsInput.value, 10) || 3
-    : 3;
-  const effectiveNumCitations =
-    state.pageIdentifiedElements.length > 0
-      ? Math.min(numCitations, state.pageIdentifiedElements.length, 7)
-      : 0;
-
-=======
->>>>>>> e9d881ba
+
   try {
     // Skip relevance check if forcing general knowledge or in general knowledge mode
     const isRelevant = isGeneralKnowledgeMode
